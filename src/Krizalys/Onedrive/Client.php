<?php

namespace Krizalys\Onedrive;

// TODO: Support refresh tokens, see:
// http://msdn.microsoft.com/en-us/library/live/hh243647.aspx
// TODO: Pass parameters in POST request body when obtaining the access token.
/**
 * @class Client
 *
 * A Client instance allows communication with the OneDrive API and perform
 * operations programmatically.
 *
 * For an overview of the OneDrive protocol flow, see here:
 * http://msdn.microsoft.com/en-us/library/live/hh243647.aspx
 *
 * To manage your Live Connect applications, see here:
 * https://account.live.com/developers/applications/index
 * Or here:
 * https://manage.dev.live.com/ (not working?)
 *
 * For an example implementation, see here:
 * https://github.com/drumaddict/skydrive-api-yii/blob/master/SkyDriveAPI.php
 */
class Client
{
    /**
     * @var string The base URL for API requests.
     */
    const API_URL = 'https://apis.live.net/v5.0/';

    /**
     * @var string The base URL for authorization requests.
     */
    const AUTH_URL = 'https://login.live.com/oauth20_authorize.srf';

    /**
     * @var string The base URL for token requests.
     */
    const TOKEN_URL = 'https://login.live.com/oauth20_token.srf';

    /**
     * @var string overwrite always option.
     */
	const OVERWRITE_ALWAYS = 'true';

    /**
     * @var string overwrite never option.
     */
	const OVERWRITE_NEVER = 'false';

    /**
     * @var string overwrite rename option.
     */
	const OVERWRITE_RENAME = 'ChooseNewName';

    /**
     * @var string Client information.
     */
    private $_clientId;

    /**
     * @var object OAuth state (token, etc...).
     */
    private $_state;

    /**
     * @var int The last HTTP status received.
     */
    private $_httpStatus;

    /**
     * @var string The last Content-Type received.
     */
    private $_contentType;

    /**
     * @var bool Verify SSL hosts and peers.
     */
    private $_sslVerify;

    /**
     * @var null|string Over-ride SSL CA path for verification (only relevant
     *                  when verifying).
     */
    private $_sslCaPath;

    /**
     * Creates a base cURL object which is compatible with the OneDrive API.
     *
     * @param string $path    The path of the API call (eg. me/skydrive).
     * @param array  $options Extra cURL options to apply.
     *
     * @return resource A compatible cURL object.
     */
    private function _createCurl($path, $options = array())
    {
        $curl = curl_init();

        $defaultOptions = array(
            // General options.
            CURLOPT_RETURNTRANSFER => true,
            CURLOPT_FOLLOWLOCATION => true,
            CURLOPT_AUTOREFERER    => true,

            // SSL options.
            // The value 2 checks the existence of a common name and also
            // verifies that it matches the hostname provided.
            CURLOPT_SSL_VERIFYHOST => ($this->_sslVerify ? 2 : false),

            CURLOPT_SSL_VERIFYPEER => $this->_sslVerify
        );

        if ($this->_sslVerify && $this->_sslCaPath) {
            $default_options[CURLOPT_CAINFO] = $this->_sslCaPath;
        }

        // See http://php.net/manual/en/function.array-merge.php for a
        // description of the + operator (and why array_merge() would be wrong).
        $finalOptions = $options + $defaultOptions;

        curl_setopt_array($curl, $finalOptions);
        return $curl;
    }

    /**
     * Processes a result returned by the OneDrive API call using a cURL object.
     *
     * @param resource $curl The cURL object used to perform the call.
     *
     * @return object|string The content returned, as an object instance if
     *                       served a JSON, or as a string if served as anything
     *                       else.
     *
     * @throws \Exception Thrown if curl_exec() fails.
     */
    private function _processResult($curl)
    {
        $result = curl_exec($curl);

        if (false === $result) {
            throw new \Exception('curl_exec() failed: ' . curl_error($curl));
        }

        $info = curl_getinfo($curl);

        $this->_httpStatus = array_key_exists('http_code', $info) ?
            (int) $info['http_code'] : null;

        $this->_contentType = array_key_exists('content_type', $info) ?
            (string) $info['content_type'] : null;

        // Parse nothing but JSON.
        if (1 !== preg_match('|^application/json|', $this->_contentType)) {
            return $result;
        }

        // Empty JSON string is returned as an empty object.
        if ('' == $result) {
            return (object) array();
        }

        $decoded = json_decode($result);
        $vars    = get_object_vars($decoded);

        if (array_key_exists('error', $vars)) {
            throw new \Exception($decoded->error->message, (int) $decoded->error->code);
        }

        return $decoded;
    }

    /**
     * Constructor.
     *
     * @param array $options The options to use while creating this object.
     *                       Valid supported keys are:
     *                         'state'      (object)      When defined, it
     *                                                    should contain a valid
     *                                                    OneDrive client state,
     *                                                    as returned by
     *                                                    getState(). Default:
     *                                                    array().
     *                         'ssl_verify' (bool)        Whether to verify SSL
     *                                                    hosts and peers.
     *                                                    Default: false.
     *                         'ssl_capath' (bool|string) CA path to use for
     *                                                    verifying SSL
     *                                                    certificate chain.
     *                                                    Default: false.
     */
    public function __construct(array $options = array())
    {
        $this->_clientId = array_key_exists('client_id', $options)
            ? (string) $options['client_id'] : null;

        $this->_state = array_key_exists('state', $options)
            ? $options['state'] : (object) array(
                'redirect_uri' => null,
                'token'        => null
            );

        $this->_sslVerify = array_key_exists('ssl_verify', $options)
            ? $options['ssl_verify'] : false;

        $this->_sslCaPath = array_key_exists('ssl_capath', $options)
            ? $options['ssl_capath'] : false;
    }

    /**
     * Gets the current state of this Client instance. Typically saved in the
     * session and passed back to the Client constructor for further requests.
     *
     * @return object The state of this Client instance.
     */
    public function getState()
    {
        return $this->_state;
    }

    // TODO: support $options.
    /**
     * Gets the URL of the log in form. After login, the browser is redirected to
     * the redirect URL, and a code is passed as a GET parameter to this URL.
     *
     * The browser is also redirected to this URL if the user is already logged
     * in.
     *
     * @param array $scopes       The OneDrive scopes requested by the
     *                            application. Supported values:
     *                              'wl.signin'
     *                              'wl.basic'
     *                              'wl.contacts_skydrive'
     *                              'wl.skydrive_update'
     * @param string $redirectUri The URI to which to redirect to upon
     *                            successful log in.
     * @param array  $options     Reserved for future use. Default: array().
     *
     * @return string The login URL.
     *
     * @throws \Exception Thrown if this Client instance's clientId is not set.
     */
    public function getLogInUrl(array $scopes, $redirectUri, array $options = array())
    {
        if (null === $this->_clientId) {
            throw new \Exception('The client ID must be set to call getLoginUrl()');
        }

        $imploded    = implode(',', $scopes);
        $redirectUri = (string) $redirectUri;
        $this->_state->redirect_uri = $redirectUri;

        // When using this URL, the browser will eventually be redirected to the
        // callback URL with a code passed in the URL query string (the name of the
        // variable is "code"). This is suitable for PHP.
        $url = self::AUTH_URL
            . '?client_id=' . urlencode($this->_clientId)
            . '&scope=' . urlencode($imploded)
            . '&response_type=code'
            . '&redirect_uri=' . urlencode($redirectUri)
            . '&display=popup'
            . '&locale=en';

        return $url;
    }

    /**
     * Gets the access token expiration delay.
     *
     * @return int The token expiration delay, in seconds.
     */
    public function getTokenExpire()
    {
        return $this->_state->token->obtained
            + $this->_state->token->data->expires_in - time();
    }

    /**
     * Gets the status of the current access token.
     *
     * @return int The status of the current access token:
     *                0 No access token.
     *               -1 Access token will expire soon (1 minute or less).
     *               -2 Access token is expired.
     *                1 Access token is valid.
     */
    public function getAccessTokenStatus()
    {
        if (null === $this->_state->token) {
            return 0;
        }

        $remaining = $this->getTokenExpire();

        if (0 >= $remaining) {
            return -2;
        }

        if (60 >= $remaining) {
            return -1;
        }

        return 1;
    }

    /**
     * Obtains a new access token from OAuth. This token is valid for one hour.
     *
     * @param string $clientSecret The OneDrive client secret.
     * @param string $code         The code returned by OneDrive after
     *                             successful log in.
     * @param string $redirectUri  Must be the same as the redirect URI passed
     *                             to getLoginUrl().
     *
     * @throws \Exception Thrown if this Client instance's clientId is not set.
     * @throws \Exception Thrown if the redirect URI of this Client instance's
     *                    state is not set.
     */
    public function obtainAccessToken($clientSecret, $code)
    {
        if (null === $this->_clientId) {
            throw new \Exception('The client ID must be set to call obtainAccessToken()');
        }

        if (null === $this->_state->redirect_uri) {
            throw new \Exception('The state\'s redirect URI must be set to call obtainAccessToken()');
        }

        $url = self::TOKEN_URL;

        $curl = curl_init();

        curl_setopt_array($curl, array(
            // General options.
            CURLOPT_RETURNTRANSFER => true,
            CURLOPT_FOLLOWLOCATION => true,
            CURLOPT_AUTOREFERER    => true,
            CURLOPT_POST           => 1, // i am sending post data
            CURLOPT_POSTFIELDS     => 'client_id=' . urlencode($this->_clientId)
                . '&redirect_uri=' . urlencode($this->_state->redirect_uri)
                . '&client_secret=' . urlencode($clientSecret)
                . '&grant_type=authorization_code'
                . '&code=' . urlencode($code),

            // SSL options.
            CURLOPT_SSL_VERIFYHOST => false,
            CURLOPT_SSL_VERIFYPEER => false,
            CURLOPT_URL            => $url
        ));

        $result = curl_exec($curl);

        if (false === $result) {
            if (curl_errno($curl)) {
                throw new \Exception('curl_setopt_array() failed: ' . curl_error($curl));
            } else {
                throw new \Exception('curl_setopt_array(): empty response');
            }
        }

        $decoded = json_decode($result);

        if (null === $decoded) {
            throw new \Exception('json_decode() failed');
        }

        $this->_state->redirect_uri = null;
        $this->_state->token = (object) array(
            'obtained' => time(),
            'data'     => $decoded
        );
    }

    /**
     * Renews the access token from OAuth. This token is valid for one hour.
     *
     * @param string $clientSecret The client secret.
     * @param string $redirectUri  The redirect URI.
     */
    /*public function renewAccessToken($clientSecret, $redirectUri)
    {
        $url = self::TOKEN_URL
            . '?client_id=' . $this->_clientId
            . '&redirect_uri=' . (string) $redirectUri
            . '&client_secret=' . (string) $clientSecret
            . '&grant_type=' . 'refresh_token'
            . '&code=' . (string) $code;
    }*/

    /**
     * Performs a call to the OneDrive API using the GET method.
     *
     * @param string $path    The path of the API call (eg. me/skydrive).
     * @param array  $options Further curl options to set.
     *
     * @return object|string The response body, if any.
     */
    public function apiGet($path, $options = array())
    {
        $url = self::API_URL . $path
            . '?access_token=' . urlencode($this->_state->token->data->access_token);

        $curl = self::_createCurl($path, $options);

        curl_setopt($curl, CURLOPT_URL, $url);
        return $this->_processResult($curl);
    }

    /**
     * Performs a call to the OneDrive API using the POST method.
     *
     * @param string       $path The path of the API call (eg. me/skydrive).
     * @param array|object $data The data to pass in the body of the request.
     *
     * @return object|string The response body, if any.
     */
    public function apiPost($path, $data)
    {
        $url  = self::API_URL . $path;
        $data = (object) $data;
        $curl = self::_createCurl($path);

        curl_setopt_array($curl, array(
            CURLOPT_URL        => $url,
            CURLOPT_POST       => true,

            CURLOPT_HTTPHEADER => array(
                'Content-Type: application/json', // The data is sent as JSON as per OneDrive documentation
                'Authorization: Bearer ' . $this->_state->token->data->access_token
            ),

            CURLOPT_POSTFIELDS => json_encode($data)
        ));

        return $this->_processResult($curl);
    }

    /**
     * Performs a call to the OneDrive API using the PUT method.
     *
     * @param string   $path        The path of the API call (eg. me/skydrive).
     * @param resource $stream      The data stream to upload.
     * @param string   $contentType The MIME type of the data stream, or null if
     *                              unknown. Default: null.
     *
     * @return object|string The response body, if any.
     */
    public function apiPut($path, $stream, $contentType = null)
    {
        $url   = self::API_URL . $path;
        $curl  = self::_createCurl($path);
        $stats = fstat($stream);

        $headers = array(
            'Authorization: Bearer ' . $this->_state->token->data->access_token
        );

        if (null !== $contentType) {
            $headers[] = 'Content-Type: ' . $contentType;
        }

        $options = array(
            CURLOPT_URL        => $url,
            CURLOPT_HTTPHEADER => $headers,
            CURLOPT_PUT        => true,
            CURLOPT_INFILE     => $stream,
            CURLOPT_INFILESIZE => $stats[7] // Size
        );

        curl_setopt_array($curl, $options);
        return $this->_processResult($curl);
    }

    /**
     * Performs a call to the OneDrive API using the DELETE method.
     *
     * @param string $path The path of the API call (eg. me/skydrive).
     *
     * @return object|string The response body, if any.
     */
    public function apiDelete($path)
    {
        $url = self::API_URL . $path
            . '?access_token=' . urlencode($this->_state->token->data->access_token);

        $curl = self::_createCurl($path);

        curl_setopt_array($curl, array(
            CURLOPT_URL           => $url,
            CURLOPT_CUSTOMREQUEST => 'DELETE'
        ));

        return $this->_processResult($curl);
    }

    /**
     * Performs a call to the OneDrive API using the MOVE method.
     *
     * @param string       $path The path of the API call (eg. me/skydrive).
     * @param array|object $data The data to pass in the body of the request.
     *
     * @return object|string The response body, if any.
     */
    public function apiMove($path, $data)
    {
        $url  = self::API_URL . $path;
        $data = (object) $data;
        $curl = self::_createCurl($path);

        curl_setopt_array($curl, array(
            CURLOPT_URL           => $url,
            CURLOPT_CUSTOMREQUEST => 'MOVE',

            CURLOPT_HTTPHEADER    => array(
                'Content-Type: application/json', // The data is sent as JSON as per OneDrive documentation
                'Authorization: Bearer ' . $this->_state->token->data->access_token
            ),

            CURLOPT_POSTFIELDS    => json_encode($data)
        ));

        return $this->_processResult($curl);
    }

    /**
     * Performs a call to the OneDrive API using the COPY method.
     *
     * @param string       $path The path of the API call (eg. me/skydrive).
     * @param array|object $data The data to pass in the body of the request.
     *
     * @return object|string The response body, if any.
     */
    public function apiCopy($path, $data)
    {
        $url  = self::API_URL . $path;
        $data = (object) $data;
        $curl = self::_createCurl($path);

        curl_setopt_array($curl, array(
            CURLOPT_URL           => $url,
            CURLOPT_CUSTOMREQUEST => 'COPY',

            CURLOPT_HTTPHEADER    => array(
                'Content-Type: application/json', // The data is sent as JSON as per OneDrive documentation
                'Authorization: Bearer ' . $this->_state->token->data->access_token
            ),

            CURLOPT_POSTFIELDS    => json_encode($data)
        ));

        return $this->_processResult($curl);
    }

    /**
     * Creates a folder in the current OneDrive account.
     *
     * @param string      $name        The name of the OneDrive folder to be
     *                                 created.
     * @param null|string $parentId    The ID of the OneDrive folder into which
     *                                 to create the OneDrive folder, or null to
     *                                 create it in the OneDrive root folder.
     *                                 Default: null.
     * @param null|string $description The description of the OneDrive folder to
     *                                 be created, or null to create it without
     *                                 a description. Default: null.
     *
     * @return Folder The folder created, as a Folder instance referencing to
     *                the OneDrive folder created.
     */
    public function createFolder($name, $parentId = null, $description = null)
    {
        if (null === $parentId) {
            $parentId = 'me/skydrive';
        }

        $properties = array(
            'name' => (string) $name
        );

        if (null !== $description) {
            $properties['description'] = (string) $description;
        }

        $folder = $this->apiPost($parentId, (object) $properties);
        return new Folder($this, $folder->id, $folder);
    }

    /**
     * Creates a file in the current OneDrive account.
     *
     * @param string      $name        The name of the OneDrive file to be
     *                                 created.
     * @param null|string $parentId    The ID of the OneDrive folder into which
     *                                 to create the OneDrive file, or null to
     *                                 create it in the OneDrive root folder.
     *                                 Default: null.
     * @param string|resource $content The content of the OneDrive file to be
     *                                 created, as a string or as a resource to
     *                                 an already opened file. In the latter
     *                                 case, the responsibility to close the
     *                                 handle is left to the calling function.
     *                                 Default: ''.
<<<<<<< HEAD
     * @param string      $overwrite  Indicate whether you want to overwrite files with the same name. accepteds: OVERWRITE_ALWAYS, OVERWRITE_NEVER or OVERWRITE_RENAME
=======
     * @param boolean      $temp       Option to allow save to a temporary file in case of large files.
>>>>>>> 396eb3ab
     *
     * @return File The file created, as File instance referencing to the
     *              OneDrive file created.
     *
     * @throws \Exception Thrown on I/O errors.
     */
<<<<<<< HEAD
    public function createFile($name, $parentId = null, $content = '', $overwrite = OVERWRITE_ALWAYS)
=======
    public function createFile($name, $parentId = null, $content = '', $temp = false)
>>>>>>> 396eb3ab
    {
        if (null === $parentId) {
            $parentId = 'me/skydrive';
        }

        if (is_resource($content)) {
            $stream = $content;
        } else {
            $stream = fopen('php://'.($temp ? 'temp' : 'memory'), 'rw+b');

            if (false === $stream) {
                throw new \Exception('fopen() failed');
            }

            if (false === fwrite($stream, $content)) {
                fclose($stream);
                throw new \Exception('fwrite() failed');
            }

            if (!rewind($stream)) {
                fclose($stream);
                throw new \Exception('rewind() failed');
            }
        }

        // TODO: some versions of cURL cannot PUT memory streams? See here for a
        // workaround: https://bugs.php.net/bug.php?id=43468
        $file = $this->apiPut($parentId . '/files/' . urlencode($name) . '?overwrite=' . $overwrite, $stream);

        // Close the handle only if we opened it within this function.
        if (!is_resource($content)) {
            fclose($stream);
        }

        return new File($this, $file->id, $file);
    }

    /**
     * Fetches an object from the current OneDrive account.
     *
     * @param null|string The unique ID of the OneDrive object to fetch, or null
     *                    to fetch the OneDrive root folder. Default: null.
     *
     * @return object The object fetched, as an Object instance referencing to
     *                the OneDrive object fetched.
     */
    public function fetchObject($objectId = null)
    {
        $objectId = null !== $objectId ? $objectId : 'me/skydrive';
        $result   = $this->apiGet($objectId);

        if (in_array($result->type, array('folder', 'album'))) {
            return new Folder($this, $objectId, $result);
        }

        return new File($this, $objectId, $result);
    }

    /**
     * Fetches the root folder from the current OneDrive account.
     *
     * @return Folder The root folder, as a Folder instance referencing to the
     *         OneDrive root folder.
     */
    public function fetchRoot()
    {
        return $this->fetchObject();
    }

    /**
     * Fetches the "Camera Roll" folder from the current OneDrive account.
     *
     * @return Folder The "Camera Roll" folder, as a Folder instance referencing
     *                to the OneDrive "Camera Roll" folder.
     */
    public function fetchCameraRoll()
    {
        return $this->fetchObject('me/skydrive/camera_roll');
    }

    /**
     * Fetches the "Documents" folder from the current OneDrive account.
     *
     * @return Folder The "Documents" folder, as a Folder instance referencing
     *                to the OneDrive "Documents" folder.
     */
    public function fetchDocs()
    {
        return $this->fetchObject('me/skydrive/my_documents');
    }

    /**
     * Fetches the "Pictures" folder from the current OneDrive account.
     *
     * @return Folder The "Pictures" folder, as a Folder instance referencing to
     *                the OneDrive "Pictures" folder.
     */
    public function fetchPics()
    {
        return $this->fetchObject('me/skydrive/my_photos');
    }

    /**
     * Fetches the "Public" folder from the current OneDrive account.
     *
     * @return Folder The "Public" folder, as a Folder instance referencing to
     *                the OneDrive "Public" folder.
     */
    public function fetchPublicDocs()
    {
        return $this->fetchObject('me/skydrive/public_documents');
    }

    /**
     * Fetches the properties of an object in the current OneDrive account.
     *
     * @return object The properties of the object fetched.
     */
    public function fetchProperties($objectId)
    {
        if (null === $objectId) {
            $objectId = 'me/skydrive';
        }

        return $this->apiGet($objectId);
    }

    /**
     * Fetches the objects in a folder in the current OneDrive account.
     *
     * @return array The objects in the folder fetched, as Object instances
     *               referencing OneDrive objects.
     */
    public function fetchObjects($objectId)
    {
        if (null === $objectId) {
            $objectId = 'me/skydrive';
        }

        $result   = $this->apiGet($objectId . '/files');
        $objects  = array();

        foreach ($result->data as $data) {
            $object = in_array($data->type, array('folder', 'album')) ?
                new Folder($this, $data->id, $data)
                : new File($this, $data->id, $data);

            $objects[] = $object;
        }

        return $objects;
    }

    /**
     * Updates the properties of an object in the current OneDrive account.
     *
     * @param string       $objectId   The unique ID of the object to update.
     * @param array|object $properties The properties to update. Default:
     *                                 array().
     * @param boolean      $temp       Option to allow save to a temporary file in case of large files.
     *
     * @throws \Exception Thrown on I/O errors.
     */
    public function updateObject($objectId, $properties = array(), $temp = false)
    {
        $properties = (object) $properties;
        $encoded    = json_encode($properties);
		$stream     = fopen('php://'.($temp ? 'temp' : 'memory'), 'rw+b');

        if (false === $stream) {
            throw new \Exception('fopen() failed');
        }

        if (false === fwrite($stream, $encoded)) {
            throw new \Exception('fwrite() failed');
        }

        if (!rewind($stream)) {
            throw new \Exception('rewind() failed');
        }

        $this->apiPut($objectId, $stream, 'application/json');
    }

    /**
     * Moves an object into another folder.
     *
     * @param string      The unique ID of the object to move.
     * @param null|string The unique ID of the folder into which to move the
     *                    object, or null to move it to the OneDrive root
     *                    folder. Default: null.
     */
    public function moveObject($objectId, $destinationId = null)
    {
        if (null === $destinationId) {
            $destinationId = 'me/skydrive';
        }

        $this->apiMove($objectId, array(
            'destination' => $destinationId
        ));
    }

    /**
     * Copies a file into another folder. OneDrive does not support copying
     * folders.
     *
     * @param string      $objectId      The unique ID of the file to copy.
     * @param null|string $destinationId The unique ID of the folder into which
     *                                   to copy the file, or null to copy it to
     *                                   the OneDrive root folder. Default:
     *                                   null.
     */
    public function copyFile($objectId, $destinationId = null)
    {
        if (null === $destinationId) {
            $destinationId = 'me/skydrive';
        }

        $this->apiCopy($objectId, array(
            'destination' => $destinationId
        ));
    }

    /**
     * Deletes an object in the current OneDrive account.
     *
     * @param string $objectId The unique ID of the object to delete.
     */
    public function deleteObject($objectId)
    {
        $this->apiDelete($objectId);
    }

    /**
     * Fetches the quota of the current OneDrive account.
     *
     * @return object An object with the following properties:
     *                  'quota'     (int) The total space, in bytes.
     *                  'available' (int) The available space, in bytes.
     */
    public function fetchQuota()
    {
        return $this->apiGet('me/skydrive/quota');
    }

    /**
     * Fetches the account info of the current OneDrive account.
     *
     * @return object An object with the following properties:
     *                  'id'         (string) OneDrive account ID.
     *                  'first_name' (string) Account owner's first name.
     *                  'last_name'  (string) Account owner's last name.
     *                  'name'       (string) Account owner's full name.
     *                  'gender'     (string) Account owner's gender.
     *                  'locale'     (string) Account owner's locale.
     */
    public function fetchAccountInfo()
    {
        return $this->apiGet('me');
    }

    /**
     * Fetches the recent documents uploaded to the current OneDrive account.
     *
     * @return object An object with the following properties:
     *                  'data' (array) The list of the recent documents uploaded.
     */
    public function fetchRecentDocs()
    {
        return $this->apiGet('me/skydrive/recent_docs');
    }

    /**
     * Fetches the objects shared with the current OneDrive account.
     *
     * @return object An object with the following properties:
     *                    'data' (array) The list of the shared objects.
     */
    public function fetchShared()
    {
        return $this->apiGet('me/skydrive/shared');
    }
}<|MERGE_RESOLUTION|>--- conflicted
+++ resolved
@@ -600,22 +600,15 @@
      *                                 case, the responsibility to close the
      *                                 handle is left to the calling function.
      *                                 Default: ''.
-<<<<<<< HEAD
      * @param string      $overwrite  Indicate whether you want to overwrite files with the same name. accepteds: OVERWRITE_ALWAYS, OVERWRITE_NEVER or OVERWRITE_RENAME
-=======
-     * @param boolean      $temp       Option to allow save to a temporary file in case of large files.
->>>>>>> 396eb3ab
+	 * @param boolean     $temp       Option to allow save to a temporary file in case of large files.
      *
      * @return File The file created, as File instance referencing to the
      *              OneDrive file created.
      *
      * @throws \Exception Thrown on I/O errors.
      */
-<<<<<<< HEAD
-    public function createFile($name, $parentId = null, $content = '', $overwrite = OVERWRITE_ALWAYS)
-=======
-    public function createFile($name, $parentId = null, $content = '', $temp = false)
->>>>>>> 396eb3ab
+    public function createFile($name, $parentId = null, $content = '', $overwrite = OVERWRITE_ALWAYS, $temp = false)
     {
         if (null === $parentId) {
             $parentId = 'me/skydrive';
@@ -775,7 +768,7 @@
      * @param string       $objectId   The unique ID of the object to update.
      * @param array|object $properties The properties to update. Default:
      *                                 array().
-     * @param boolean      $temp       Option to allow save to a temporary file in case of large files.
+	 * @param boolean     $temp       Option to allow save to a temporary file in case of large files.
      *
      * @throws \Exception Thrown on I/O errors.
      */
@@ -783,7 +776,7 @@
     {
         $properties = (object) $properties;
         $encoded    = json_encode($properties);
-		$stream     = fopen('php://'.($temp ? 'temp' : 'memory'), 'rw+b');
+        $stream     = fopen('php://'.($temp ? 'temp' : 'memory'), 'rw+b');
 
         if (false === $stream) {
             throw new \Exception('fopen() failed');
